--- conflicted
+++ resolved
@@ -102,11 +102,7 @@
 							{serializedPrinterConfiguration?.toolheads?.map((th, i) =>
 								th == null || th.axis == null ? null : (
 									<motion.div
-<<<<<<< HEAD
-										key={th.description}
-=======
 										key={th.axis}
->>>>>>> a775f03a
 										exit={{ opacity: 0, scale: 0.9, y: -40 }}
 										initial={{ opacity: 1, scale: 1, y: 0 }}
 										animate={{ opacity: 1, scale: 1, y: 0 }}
